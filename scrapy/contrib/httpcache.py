--- conflicted
+++ resolved
@@ -1,11 +1,8 @@
 import os
 import cPickle as pickle
-<<<<<<< HEAD
-=======
 from time import time
 from weakref import WeakKeyDictionary
 from email.utils import mktime_tz, parsedate_tz
->>>>>>> 864a7aef
 from w3lib.http import headers_raw_to_dict, headers_dict_to_raw
 from scrapy.http import Headers
 from scrapy.responsetypes import responsetypes
@@ -283,9 +280,6 @@
         if 0 < self.expiration_secs < time() - mtime:
             return  # expired
         with open(metapath, 'rb') as f:
-<<<<<<< HEAD
-            return pickle.load(f)
-=======
             return pickle.load(f)
 
 
@@ -312,5 +306,4 @@
     try:
         return mktime_tz(parsedate_tz(date_str))
     except Exception:
-        return None
->>>>>>> 864a7aef
+        return None